{
  "id": "share-using-gist",
  "name": "Share Using Gist",
<<<<<<< HEAD
  "version": "2.0.4",
=======
  "version": "2.0.5",
>>>>>>> e44857e8
  "minAppVersion": "0.15.0",
  "description": "Enhanced plugin for sharing Obsidian notes to GitHub Gist with multi-variant Markdown compatibility, intelligent content conversion, callouts support, and advanced image handling.",
  "author": "Enhanced by AI Assistant",
  "authorUrl": "https://github.com/your-username/share-using-gist",
  "isDesktopOnly": false,
  "fundingUrl": "https://github.com/your-username/share-using-gist"
}<|MERGE_RESOLUTION|>--- conflicted
+++ resolved
@@ -1,11 +1,7 @@
 {
   "id": "share-using-gist",
   "name": "Share Using Gist",
-<<<<<<< HEAD
-  "version": "2.0.4",
-=======
   "version": "2.0.5",
->>>>>>> e44857e8
   "minAppVersion": "0.15.0",
   "description": "Enhanced plugin for sharing Obsidian notes to GitHub Gist with multi-variant Markdown compatibility, intelligent content conversion, callouts support, and advanced image handling.",
   "author": "Enhanced by AI Assistant",
